--- conflicted
+++ resolved
@@ -13,13 +13,10 @@
         'sumolib',
         'libsumo',
         'sklearn',
-<<<<<<< HEAD
         'igraph',
-        'matplotlib'
-=======
+        'matplotlib',
         'pymoo',
         'seaborn'
->>>>>>> cd3dff14
     ],
     author='guidytz',
     author_email='guidytz@gmail.com',
