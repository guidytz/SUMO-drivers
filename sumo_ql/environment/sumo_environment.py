--- conflicted
+++ resolved
@@ -118,12 +118,9 @@
                                                                                     min_toll_speed,
                                                                                     toll_penalty)
 
-<<<<<<< HEAD
         print(f"Objectives: {len(self.__objectives.known_objectives)}")
 
 
-=======
->>>>>>> cd3dff14
     def reset(self):
         self.__link_collector.reset()
         self.__current_step = 0
