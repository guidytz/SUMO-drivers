--- conflicted
+++ resolved
@@ -1,11 +1,5 @@
 from __future__ import annotations
-<<<<<<< HEAD
-import re
-from typing import List, Dict
-from typing import TYPE_CHECKING
-=======
-
->>>>>>> cd3dff14
+
 from collections import defaultdict
 from typing import TYPE_CHECKING, Dict, List
 
